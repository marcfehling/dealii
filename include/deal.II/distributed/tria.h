// ---------------------------------------------------------------------
//
// Copyright (C) 2008 - 2020 by the deal.II authors
//
// This file is part of the deal.II library.
//
// The deal.II library is free software; you can use it, redistribute
// it, and/or modify it under the terms of the GNU Lesser General
// Public License as published by the Free Software Foundation; either
// version 2.1 of the License, or (at your option) any later version.
// The full text of the license can be found in the file LICENSE.md at
// the top level directory of deal.II.
//
// ---------------------------------------------------------------------

#ifndef dealii_distributed_tria_h
#define dealii_distributed_tria_h


#include <deal.II/base/config.h>

#include <deal.II/base/smartpointer.h>
#include <deal.II/base/subscriptor.h>
#include <deal.II/base/template_constraints.h>

#include <deal.II/distributed/p4est_wrappers.h>
#include <deal.II/distributed/tria_base.h>

#include <deal.II/grid/tria.h>

#include <boost/range/iterator_range.hpp>

#include <functional>
#include <list>
#include <set>
#include <type_traits>
#include <utility>
#include <vector>

#ifdef DEAL_II_WITH_MPI
#  include <mpi.h>
#endif

#ifdef DEAL_II_WITH_P4EST
#  include <p4est.h>
#  include <p4est_connectivity.h>
#  include <p4est_ghost.h>
#  include <p8est.h>
#  include <p8est_connectivity.h>
#  include <p8est_ghost.h>
#endif


DEAL_II_NAMESPACE_OPEN

#ifdef DEAL_II_WITH_P4EST

// Forward declarations
#  ifndef DOXYGEN

namespace FETools
{
  namespace internal
  {
    template <int, int, class>
    class ExtrapolateImplementation;
  }
} // namespace FETools

// forward declaration of the data type for periodic face pairs
namespace GridTools
{
  template <typename CellIterator>
  struct PeriodicFacePair;
}

namespace parallel
{
  namespace distributed
  {
    template <int, int>
    class TemporarilyMatchRefineFlags;
  }
} // namespace parallel
#  endif

namespace parallel
{
  namespace distributed
  {
    /**
     * This class acts like the dealii::Triangulation class, but it
     * distributes the mesh across a number of different processors when using
     * MPI. The class's interface does not add a lot to the
     * dealii::Triangulation class but there are a number of difficult
     * algorithms under the hood that ensure we always have a load-balanced,
     * fully distributed mesh. Use of this class is explained in step-40,
     * step-32, the
     * @ref distributed
     * documentation module, as well as the
     * @ref distributed_paper.
     * See there for more information. This class satisfies the
     * @ref ConceptMeshType "MeshType concept".
     *
     * @note This class does not support anisotropic refinement, because it
     * relies on the p4est library that does not support this. Attempts to
     * refine cells anisotropically will result in errors.
     *
     * @note There is currently no support for distributing 1d triangulations.
     *
     *
     * <h3> Interaction with boundary description </h3>
     *
     * Refining and coarsening a distributed triangulation is a complicated
     * process because cells may have to be migrated from one processor to
     * another. On a single processor, materializing that part of the global
     * mesh that we want to store here from what we have stored before
     * therefore may involve several cycles of refining and coarsening the
     * locally stored set of cells until we have finally gotten from the
     * previous to the next triangulation. This process is described in more
     * detail in the
     * @ref distributed_paper.
     * Unfortunately, in this process, some information can get lost relating
     * to flags that are set by user code and that are inherited from mother
     * to child cell but that are not moved along with a cell if that cell is
     * migrated from one processor to another.
     *
     * An example are boundary indicators. Assume, for example, that you start
     * with a single cell that is refined once globally, yielding four
     * children. If you have four processors, each one owns one cell. Assume
     * now that processor 1 sets the boundary indicators of the external
     * boundaries of the cell it owns to 42. Since processor 0 does not own
     * this cell, it doesn't set the boundary indicators of its ghost cell
     * copy of this cell. Now, assume we do several mesh refinement cycles and
     * end up with a configuration where this processor suddenly finds itself
     * as the owner of this cell. If boundary indicator 42 means that we need
     * to integrate Neumann boundary conditions along this boundary, then
     * processor 0 will forget to do so because it has never set the boundary
     * indicator along this cell's boundary to 42.
     *
     * The way to avoid this dilemma is to make sure that things like setting
     * boundary indicators or material ids is done immediately every time a
     * parallel triangulation is refined. This is not necessary for sequential
     * triangulations because, there, these flags are inherited from mother to
     * child cell and remain with a cell even if it is refined and the
     * children are later coarsened again, but this does not hold for
     * distributed triangulations. It is made even more difficult by the fact
     * that in the process of refining a parallel distributed triangulation,
     * the triangulation may call
     * dealii::Triangulation::execute_coarsening_and_refinement multiple times
     * and this function needs to know about boundaries. In other words, it is
     * <i>not</i> enough to just set boundary indicators on newly created
     * faces only <i>after</i> calling
     * <tt>distributed::parallel::TriangulationBase::execute_coarsening_and_refinement</tt>:
     * it actually has to happen while that function is still running.
     *
     * The way to do this is by writing a function that sets boundary
     * indicators and that will be called by the dealii::Triangulation class.
     * The triangulation does not provide a pointer to itself to the function
     * being called, nor any other information, so the trick is to get this
     * information into the function. C++ provides a nice mechanism for this
     * that is best explained using an example:
     * @code
     * #include <functional>
     *
     * template <int dim>
     * void set_boundary_ids (
     *   parallel::distributed::Triangulation<dim> &triangulation)
     * {
     *   ... set boundary indicators on the triangulation object ...
     * }
     *
     * template <int dim>
     * void
     * MyClass<dim>::create_coarse_mesh (
     *   parallel::distributed::Triangulation<dim> &coarse_grid) const
     * {
     *   ... create the coarse mesh ...
     *
     *   coarse_grid.signals.post_refinement.connect(
     *     [&coarse_grid](){
     *       set_boundary_ids<dim>(coarse_grid);
     *     });
     * }
     * @endcode
     *
     * The object passed as argument to <code>connect</code> is an object
     * that can be called like a function with no arguments. It does so by
     * wrapping a function that does, in fact, take an argument but this one
     * argument is stored as a reference to the coarse grid triangulation when
     * the lambda function is created. After each refinement step, the
     * triangulation will then call the object so created which will in turn
     * call <code>set_boundary_ids<dim></code> with the reference to the coarse
     * grid as argument.
     *
     * This approach can be generalized. In the example above, we have used a
     * global function that will be called. However, sometimes it is necessary
     * that this function is in fact a member function of the class that
     * generates the mesh, for example because it needs to access run-time
     * parameters. This can be achieved as follows: assuming the
     * <code>set_boundary_ids()</code> function has been declared as a (non-
     * static, but possibly private) member function of the
     * <code>MyClass</code> class, then the following will work:
     * @code
     * #include <functional>
     *
     * template <int dim>
     * void
     * MyClass<dim>::set_boundary_ids (
     *   parallel::distributed::Triangulation<dim> &triangulation) const
     * {
     *   ... set boundary indicators on the triangulation object ...
     * }
     *
     * template <int dim>
     * void
     * MyClass<dim>::create_coarse_mesh (
     *   parallel::distributed::Triangulation<dim> &coarse_grid) const
     * {
     *   ... create the coarse mesh ...
     *
     *   coarse_grid.signals.post_refinement.connect(
     *     [this, &coarse_grid]()
     *     {
     *       this->set_boundary_ids(coarse_grid);
     *     });
     * }
     * @endcode
     * The lambda function above again is an object that can
     * be called like a global function with no arguments, and this object in
     * turn calls the current object's member function
     * <code>set_boundary_ids</code> with a reference to the triangulation to
     * work on. Note that
     * because the <code>create_coarse_mesh</code> function is declared as
     * <code>const</code>, it is necessary that the
     * <code>set_boundary_ids</code> function is also declared
     * <code>const</code>.
     *
     * <b>Note:</b>For reasons that have to do with the way the
     * parallel::distributed::Triangulation is implemented, functions that
     * have been attached to the post-refinement signal of the triangulation
     * are called more than once, sometimes several times, every time the
     * triangulation is actually refined.
     *
     *
     * @ingroup distributed
     */
    template <int dim, int spacedim = dim>
    class Triangulation
      : public dealii::parallel::DistributedTriangulationBase<dim, spacedim>
    {
    public:
      /**
       * An alias that is used to identify cell iterators. The concept of
       * iterators is discussed at length in the
       * @ref Iterators "iterators documentation module".
       *
       * The current alias identifies cells in a triangulation. You can find
       * the exact type it refers to in the base class's own alias, but it
       * should be TriaIterator<CellAccessor<dim,spacedim> >. The TriaIterator
       * class works like a pointer that when you dereference it yields an
       * object of type CellAccessor. CellAccessor is a class that identifies
       * properties that are specific to cells in a triangulation, but it is
       * derived (and consequently inherits) from TriaAccessor that describes
       * what you can ask of more general objects (lines, faces, as well as
       * cells) in a triangulation.
       *
       * @ingroup Iterators
       */
      using cell_iterator =
        typename dealii::Triangulation<dim, spacedim>::cell_iterator;

      /**
       * An alias that is used to identify
       * @ref GlossActive "active cell iterators".
       * The concept of iterators is discussed at length in the
       * @ref Iterators "iterators documentation module".
       *
       * The current alias identifies active cells in a triangulation. You
       * can find the exact type it refers to in the base class's own alias,
       * but it should be TriaActiveIterator<CellAccessor<dim,spacedim> >. The
       * TriaActiveIterator class works like a pointer to active objects that
       * when you dereference it yields an object of type CellAccessor.
       * CellAccessor is a class that identifies properties that are specific
       * to cells in a triangulation, but it is derived (and consequently
       * inherits) from TriaAccessor that describes what you can ask of more
       * general objects (lines, faces, as well as cells) in a triangulation.
       *
       * @ingroup Iterators
       */
      using active_cell_iterator =
        typename dealii::Triangulation<dim, spacedim>::active_cell_iterator;

      using CellStatus =
        typename dealii::Triangulation<dim, spacedim>::CellStatus;

      /**
       * Configuration flags for distributed Triangulations to be set in the
       * constructor. Settings can be combined using bitwise OR.
       */
      enum Settings
      {
        /**
         * Default settings, other options are disabled.
         */
        default_setting = 0x0,
        /**
         * If set, the deal.II mesh will be reconstructed from the coarse mesh
         * every time a repartitioning in p4est happens. This can be a bit more
         * expensive, but guarantees the same memory layout and therefore cell
         * ordering in the deal.II mesh. As assembly is done in the deal.II
         * cell ordering, this flag is required to get reproducible behavior
         * after snapshot/resume.
         */
        mesh_reconstruction_after_repartitioning = 0x1,
        /**
         * This flags needs to be set to use the geometric multigrid
         * functionality. This option requires additional computation and
         * communication.
         */
        construct_multigrid_hierarchy = 0x2,
        /**
         * Setting this flag will disable automatic repartitioning of the cells
         * after a refinement cycle. It can be executed manually by calling
         * repartition().
         */
        no_automatic_repartitioning = 0x4
      };



      /**
       * Constructor.
       *
       * @param mpi_communicator The MPI communicator to be used for
       * the triangulation.
       *
       * @param smooth_grid Degree and kind of mesh smoothing to be applied to
       * the mesh. See the dealii::Triangulation class for a description of
       * the kinds of smoothing operations that can be applied.
       *
       * @param settings See the description of the Settings enumerator.
       * Providing <code>construct_multigrid_hierarchy</code> enforces
       * <code>Triangulation::limit_level_difference_at_vertices</code>
       * for smooth_grid.
       *
       * @note This class does not currently support the
       * <code>check_for_distorted_cells</code> argument provided by the base
       * class.
       *
       * @note While it is possible to pass all of the mesh smoothing flags
       * listed in the base class to objects of this type, it is not always
       * possible to honor all of these smoothing options if they would
       * require knowledge of refinement/coarsening flags on cells not locally
       * owned by this processor. As a consequence, for some of these flags,
       * the ultimate number of cells of the parallel triangulation may depend
       * on the number of processors into which it is partitioned. On the
       * other hand, if no smoothing flags are passed, if you always mark the
       * same cells of the mesh, you will always get the exact same refined
       * mesh independent of the number of processors into which the
       * triangulation is partitioned.
       */
      explicit Triangulation(
        const MPI_Comm &mpi_communicator,
        const typename dealii::Triangulation<dim, spacedim>::MeshSmoothing
                       smooth_grid = (dealii::Triangulation<dim, spacedim>::none),
        const Settings settings    = default_setting);

      /**
       * Destructor.
       */
      virtual ~Triangulation() override;

      /**
       * Reset this triangulation into a virgin state by deleting all data.
       *
       * Note that this operation is only allowed if no subscriptions to this
       * object exist any more, such as DoFHandler objects using it.
       */
      virtual void
      clear() override;

      /**
       * Return if multilevel hierarchy is supported and has been constructed.
       */
      bool
      is_multilevel_hierarchy_constructed() const override;

      /**
       * Transfer data across forests.
       *
       * Besides the actual @p parallel_forest, which has been already refined
       * and repartitioned, this function also needs information about its
       * previous state, i.e. the locally owned intervals in p4est's
       * sc_array of each processor. This information needs to be memcopyied
       * out of the old p4est object and has to be provided via the parameter
       * @p previous_global_first_quadrant.
       *
       * Data has to be previously packed with
       * DistributedTriangulationBase::DataTransfer::pack_data().
       */
      void
      execute_transfer(
        const typename dealii::internal::p4est::types<dim>::forest
          *parallel_forest,
        const typename dealii::internal::p4est::types<dim>::gloidx
          *previous_global_first_quadrant);

      /**
       * Implementation of the same function as in the base class.
       *
       * @note This function can be used to copy a serial Triangulation to a
       * parallel::distributed::Triangulation but only if the serial
       * Triangulation has never been refined.
       */
      virtual void
      copy_triangulation(
        const dealii::Triangulation<dim, spacedim> &other_tria) override;

      /**
       * Create a triangulation as documented in the base class.
       *
       * This function also sets up the various data structures necessary to
       * distribute a mesh across a number of processors. This will be
       * necessary once the mesh is being refined, though we will always keep
       * the entire coarse mesh that is generated by this function on all
       * processors.
       */
      virtual void
      create_triangulation(const std::vector<Point<spacedim>> &vertices,
                           const std::vector<CellData<dim>> &  cells,
                           const SubCellData &subcelldata) override;

      /**
       * @copydoc Triangulation::create_triangulation()
       *
       * @note Not implemented yet.
       */
      virtual void
      create_triangulation(
        const TriangulationDescription::Description<dim, spacedim>
          &construction_data) override;

      /**
       * Coarsen and refine the mesh according to refinement and coarsening
       * flags set.
       *
       * Since the current processor only has control over those cells it owns
       * (i.e. the ones for which <code>cell-@>subdomain_id() ==
       * this-@>locally_owned_subdomain()</code>), refinement and coarsening
       * flags are only respected for those locally owned cells. Flags may be
       * set on other cells as well (and may often, in fact, if you call
       * dealii::Triangulation::prepare_coarsening_and_refinement()) but will
       * be largely ignored: the decision to refine the global mesh will only
       * be affected by flags set on locally owned cells.
       *
       * @note This function by default partitions the mesh in such a way that
       * the number of cells on all processors is roughly equal. If you want
       * to set weights for partitioning, e.g. because some cells are more
       * expensive to compute than others, you can use the signal cell_weight
       * as documented in the dealii::Triangulation class. This function will
       * check whether a function is connected to the signal and if so use it.
       * If you prefer to repartition the mesh yourself at user-defined
       * intervals only, you can create your triangulation object by passing
       * the parallel::distributed::Triangulation::no_automatic_repartitioning
       * flag to the constructor, which ensures that calling the current
       * function only refines and coarsens the triangulation, but doesn't
       * partition it. You can then call the repartition() function manually.
       * The usage of the cell_weights signal is identical in both cases, if a
       * function is connected to the signal it will be used to balance the
       * calculated weights, otherwise the number of cells is balanced.
       */
      virtual void
      execute_coarsening_and_refinement() override;

      /**
       * Override the implementation of prepare_coarsening_and_refinement from
       * the base class. This is necessary if periodic boundaries are enabled
       * and the level difference over vertices over the periodic boundary
       * must not be more than 2:1.
       */
      virtual bool
      prepare_coarsening_and_refinement() override;

      /**
       * Manually repartition the active cells between processors. Normally
       * this repartitioning will happen automatically when calling
       * execute_coarsening_and_refinement() (or refine_global()) unless the
       * @p no_automatic_repartitioning is set in the constructor. Setting the
       * flag and then calling repartition() gives the same result.
       *
       * If you want to transfer data (using SolutionTransfer or manually with
       * register_data_attach() and notify_ready_to_unpack()), you need to set
       * it up twice: once when calling execute_coarsening_and_refinement(),
       * which will handle coarsening and refinement but obviously won't ship
       * any data between processors, and a second time when calling
       * repartition().  Here, no coarsening and refinement will be done but
       * information will be packed and shipped to different processors. In
       * other words, you probably want to treat a call to repartition() in
       * the same way as execute_coarsening_and_refinement() with respect to
       * dealing with data movement (SolutionTransfer, etc.).
       *
       * @note If no function is connected to the cell_weight signal described
       * in the dealii::Triangulation class, this function will balance the
       * number of cells on each processor. If one or more functions are
       * connected, it will calculate the sum of the weights and balance the
       * weights across processors. The only requirement on the weights is
       * that every cell's weight is positive and that the sum over all
       * weights on all processors can be formed using a 64-bit integer.
       * Beyond that, it is your choice how you want to interpret the weights.
       * A common approach is to consider the weights proportional to the cost
       * of doing computations on a cell, e.g., by summing the time for
       * assembly and solving. In practice, determining this cost is of course
       * not trivial since we don't solve on isolated cells, but on the entire
       * mesh. In such cases, one could, for example, choose the weight equal
       * to the number of unknowns per cell (in the context of hp-finite
       * element methods), or using a heuristic that estimates the cost on
       * each cell depending on whether, for example, one has to run some
       * expensive algorithm on some cells but not others (such as forming
       * boundary integrals during the assembly only on cells that are
       * actually at the boundary, or computing expensive nonlinear terms only
       * on some cells but not others, e.g., in the elasto-plastic problem in
       * step-42).
       */
      void
      repartition();


      /**
       * Return true if the triangulation has hanging nodes.
       *
       * In the context of parallel distributed triangulations, every
       * processor stores only that part of the triangulation it locally owns.
       * However, it also stores the entire coarse mesh, and to guarantee the
       * 2:1 relationship between cells, this may mean that there are hanging
       * nodes between cells that are not locally owned or ghost cells (i.e.,
       * between ghost cells and artificial cells, or between artificial and
       * artificial cells; see
       * @ref GlossArtificialCell "the glossary").
       * One is not typically interested in this case, so the function returns
       * whether there are hanging nodes between any two cells of the "global"
       * mesh, i.e., the union of locally owned cells on all processors.
       */
      virtual bool
      has_hanging_nodes() const override;

      /**
       * Return the local memory consumption in bytes.
       */
      virtual std::size_t
      memory_consumption() const override;

      /**
       * Return the local memory consumption contained in the p4est data
       * structures alone. This is already contained in memory_consumption()
       * but made available separately for debugging purposes.
       */
      virtual std::size_t
      memory_consumption_p4est() const;

      /**
       * A collective operation that produces a sequence of output files with
       * the given file base name that contain the mesh in VTK format.
       *
       * More than anything else, this function is useful for debugging the
       * interface between deal.II and p4est.
       */
      void
      write_mesh_vtk(const std::string &file_basename) const;

      /**
       * Produce a check sum of the triangulation.  This is a collective
       * operation and is mostly useful for debugging purposes.
       */
      unsigned int
      get_checksum() const;

      /**
       * Save the refinement information from the coarse mesh into the given
       * file. This file needs to be reachable from all nodes in the
       * computation on a shared network file system. See the SolutionTransfer
       * class on how to store solution vectors into this file. Additional
       * cell-based data can be saved using
       * DistributedTriangulationBase::DataTransfer::register_data_attach().
       */
      virtual void
      save(const std::string &filename) const override;

      /**
       * Load the refinement information saved with save() back in. The mesh
       * must contain the same coarse mesh that was used in save() before
       * calling this function.
       *
       * You do not need to load with the same number of MPI processes that
       * you saved with. Rather, if a mesh is loaded with a different number
       * of MPI processes than used at the time of saving, the mesh is
       * repartitioned appropriately. Cell-based data that was saved with
       * DistributedTriangulationBase::DataTransfer::register_data_attach() can
       * be read in with
       * DistributedTriangulationBase::DataTransfer::notify_ready_to_unpack()
       * after calling load().
       *
       * If you use p4est version > 0.3.4.2 the @p autopartition flag tells
       * p4est to ignore the partitioning that the triangulation had when it
       * was saved and make it uniform upon loading. If @p autopartition is
       * set to false, the triangulation is only repartitioned if needed (i.e.
       * if a different number of MPI processes is encountered).
       */
      virtual void
      load(const std::string &filename,
           const bool         autopartition = true) override;

      /**
       * Load the refinement information from a given parallel forest. This
       * forest might be obtained from the function call to
       * parallel::distributed::Triangulation::get_p4est().
       */
      void
      load(const typename dealii::internal::p4est::types<dim>::forest *forest);

      /**
       * Return a permutation vector for the order the coarse cells are handed
       * off to p4est. For example the value of the $i$th element in this
       * vector is the index of the deal.II coarse cell (counting from
       * begin(0)) that corresponds to the $i$th tree managed by p4est.
       */
      const std::vector<types::global_dof_index> &
      get_p4est_tree_to_coarse_cell_permutation() const;

      /**
       * Return a permutation vector for the mapping from the coarse deal
       * cells to the p4est trees. This is the inverse of
       * get_p4est_tree_to_coarse_cell_permutation.
       */
      const std::vector<types::global_dof_index> &
      get_coarse_cell_to_p4est_tree_permutation() const;

      /**
       * This returns a pointer to the internally stored p4est object (of type
       * p4est_t or p8est_t depending on @p dim).
       *
       * @warning If you modify the p4est object, internal data structures
       * can become inconsistent.
       */
      const typename dealii::internal::p4est::types<dim>::forest *
      get_p4est() const;

      /**
       * In addition to the action in the base class Triangulation, this
       * function joins faces in the p4est forest for periodic boundary
       * conditions. As a result, each pair of faces will differ by at most one
       * refinement level and ghost neighbors will be available across these
       * faces.
       *
       * The vector can be filled by the function
       * GridTools::collect_periodic_faces.
       *
       * For more information on periodic boundary conditions see
       * GridTools::collect_periodic_faces,
       * DoFTools::make_periodicity_constraints and step-45.
       *
       * @note Before this function can be used the Triangulation has to be
       * initialized and must not be refined. Calling this function more than
       * once is possible, but not recommended: The function destroys and
       * rebuilds the p4est forest each time it is called.
       */
      virtual void
      add_periodicity(
        const std::vector<dealii::GridTools::PeriodicFacePair<cell_iterator>> &)
        override;


    private:
      /**
       * store the Settings.
       */
      Settings settings;

      /**
       * A flag that indicates whether the triangulation has actual content.
       */
      bool triangulation_has_content;

      /**
       * A data structure that holds the connectivity between trees. Since
       * each tree is rooted in a coarse grid cell, this data structure holds
       * the connectivity between the cells of the coarse grid.
       */
      typename dealii::internal::p4est::types<dim>::connectivity *connectivity;

      /**
       * A data structure that holds the local part of the global
       * triangulation.
       */
      typename dealii::internal::p4est::types<dim>::forest *parallel_forest;

      /**
       * A data structure that holds some information about the ghost cells of
       * the triangulation.
       */
      typename dealii::internal::p4est::types<dim>::ghost *parallel_ghost;

      /**
       * Go through all p4est trees and record the relations between locally
       * owned p4est quadrants and active deal.II cells in the private member
       * vector local_cell_relations.
       *
       * The vector contains an active cell iterator for every locally owned
       * p4est quadrant, as well as a CellStatus flag to describe their
       * relation.
       *
       * The stored vector will be ordered by the occurrence of quadrants in
       * the corresponding local sc_array of the parallel_forest. p4est requires
       * this specific ordering for its transfer functions. Therefore, the size
       * of this vector will be equal to the number of locally owned quadrants
       * in the parallel_forest object.
       *
       * These relations will be established for example in the mesh refinement
       * process: after adapting the parallel_forest, but before applying these
       * changes to this triangulation, we will record how cells will change in
       * the refinement process. With this information, we can prepare all
       * buffers for data transfer accordingly.
       */
      virtual void
      update_cell_relations() override;

      /**
       * Two arrays that store which p4est tree corresponds to which coarse
       * grid cell and vice versa. We need these arrays because p4est goes
       * with the original order of coarse cells when it sets up its forest,
       * and then applies the Morton ordering within each tree. But if coarse
       * grid cells are badly ordered this may mean that individual parts of
       * the forest stored on a local machine may be split across coarse grid
       * cells that are not geometrically close. Consequently, we apply a
       * hierarchical preordering according to
       * SparsityTools::reorder_hierarchical() to ensure that the part of the
       * forest stored by p4est is located on geometrically close coarse grid
       * cells.
       */
      std::vector<types::global_dof_index>
        coarse_cell_to_p4est_tree_permutation;
      std::vector<types::global_dof_index>
        p4est_tree_to_coarse_cell_permutation;

      /**
       * Return a pointer to the p4est tree that belongs to the given
       * dealii_coarse_cell_index()
       */
      typename dealii::internal::p4est::types<dim>::tree *
      init_tree(const int dealii_coarse_cell_index) const;

      /**
       * The function that computes the permutation between the two data
       * storage schemes.
       */
      void
      setup_coarse_cell_to_p4est_tree_permutation();

      /**
       * Take the contents of a newly created triangulation we are attached to
       * and copy it to p4est data structures.
       *
       * This function exists in 2d and 3d variants.
       */
      void
      copy_new_triangulation_to_p4est(std::integral_constant<int, 2>);
      void
      copy_new_triangulation_to_p4est(std::integral_constant<int, 3>);

      /**
       * Copy the local part of the refined forest from p4est into the
       * attached triangulation.
       */
      void
      copy_local_forest_to_triangulation();

      /**
       * Internal function notifying all registered slots to provide their
       * weights before repartitioning occurs. Called from
       * execute_coarsening_and_refinement() and repartition().
       *
       * @return A vector of unsigned integers representing the weight or
       * computational load of every cell after the refinement/coarsening/
       * repartition cycle. Note that the number of entries does not need to
       * be equal to either n_active_cells() or n_locally_owned_active_cells(),
       * because the triangulation is not updated yet. The weights are sorted
       * in the order that p4est will encounter them while iterating over
       * them.
       */
      std::vector<unsigned int>
      get_cell_weights() const;

      /**
       * This method returns a bit vector of length tria.n_vertices()
       * indicating the locally active vertices on a level, i.e., the vertices
       * touched by the locally owned level cells for use in geometric
       * multigrid (possibly including the vertices due to periodic boundary
       * conditions) are marked by true.
       *
       * Used by DoFHandler::Policy::ParallelDistributed.
       */
      std::vector<bool>
      mark_locally_active_vertices_on_level(const int level) const;

      virtual unsigned int
      coarse_cell_id_to_coarse_cell_index(
        const types::coarse_cell_id coarse_cell_id) const override;

      virtual types::coarse_cell_id
      coarse_cell_index_to_coarse_cell_id(
        const unsigned int coarse_cell_index) const override;

      template <int, int, class>
      friend class dealii::FETools::internal::ExtrapolateImplementation;

      template <int, int>
      friend class TemporarilyMatchRefineFlags;
    };


    /**
     * Specialization of the general template for the 1d case. There is
     * currently no support for distributing 1d triangulations. Consequently,
     * all this class does is throw an exception.
     */
    template <int spacedim>
    class Triangulation<1, spacedim>
      : public dealii::parallel::DistributedTriangulationBase<1, spacedim>
    {
    public:
      /**
       * dummy settings
       */
      enum Settings
      {
        default_setting                          = 0x0,
        mesh_reconstruction_after_repartitioning = 0x1,
        construct_multigrid_hierarchy            = 0x2
      };

      /**
       * Constructor. The argument denotes the MPI communicator to be used for
       * the triangulation.
       */
      Triangulation(
        const MPI_Comm &mpi_communicator,
        const typename dealii::Triangulation<1, spacedim>::MeshSmoothing
                       smooth_grid = (dealii::Triangulation<1, spacedim>::none),
        const Settings settings    = default_setting);

      /**
       * Destructor.
       */
      virtual ~Triangulation() override;

      /**
       * Return a permutation vector for the order the coarse cells are
       * handed of to p4est. For example the first element i in this vector
       * denotes that the first cell in hierarchical ordering is the ith deal
       * cell starting from begin(0).
       */
      const std::vector<types::global_dof_index> &
      get_p4est_tree_to_coarse_cell_permutation() const;

      /**
       * This function is not implemented, but needs to be present for the
       * compiler.
       */
      virtual void
      load(const std::string &filename,
           const bool         autopartition = true) override;

      /**
       * This function is not implemented, but needs to be present for the
       * compiler.
       */
      virtual void
      save(const std::string &filename) const override;

      /**
       * This function is not implemented, but needs to be present for the
       * compiler.
       */
      virtual bool
      is_multilevel_hierarchy_constructed() const override;

      /**
       * This function is not implemented, but needs to be present for the
       * compiler.
       */
      virtual void
      update_cell_relations() override;

      /**
       * Dummy arrays. This class isn't usable but the compiler wants to see
       * these variables at a couple places anyway.
       */
      std::vector<types::global_dof_index>
        coarse_cell_to_p4est_tree_permutation;
      std::vector<types::global_dof_index>
        p4est_tree_to_coarse_cell_permutation;

      /**
       * This method, which is only implemented for dim = 2 or 3,
       * needs a stub because it is used in dof_handler_policy.cc
       */
      virtual std::map<unsigned int, std::set<dealii::types::subdomain_id>>
      compute_level_vertices_with_ghost_neighbors(
        const unsigned int level) const;

      /**
       * Like above, this method, which is only implemented for dim = 2 or 3,
       * needs a stub because it is used in dof_handler_policy.cc
       */
      virtual std::vector<bool>
      mark_locally_active_vertices_on_level(const unsigned int level) const;

      virtual unsigned int
      coarse_cell_id_to_coarse_cell_index(
        const types::coarse_cell_id coarse_cell_id) const override;

      virtual types::coarse_cell_id
      coarse_cell_index_to_coarse_cell_id(
        const unsigned int coarse_cell_index) const override;

      template <int, int>
      friend class TemporarilyMatchRefineFlags;
    };
  } // namespace distributed
} // namespace parallel


#else // DEAL_II_WITH_P4EST

namespace parallel
{
  namespace distributed
  {
    /**
     * Dummy class the compiler chooses for parallel distributed
     * triangulations if we didn't actually configure deal.II with the p4est
     * library. The existence of this class allows us to refer to
     * parallel::distributed::Triangulation objects throughout the library
     * even if it is disabled.
     *
     * Since the constructor of this class is deleted, no such objects
     * can actually be created as this would be pointless given that
     * p4est is not available.
     */
    template <int dim, int spacedim = dim>
    class Triangulation
      : public dealii::parallel::DistributedTriangulationBase<dim, spacedim>
    {
    public:
      /**
       * Dummy settings to allow defining the deleted constructor.
       */
      enum Settings
      {
        default_setting                          = 0x0,
        mesh_reconstruction_after_repartitioning = 0x1,
        construct_multigrid_hierarchy            = 0x2,
        no_automatic_repartitioning              = 0x4
      };

      /**
       * Constructor. Deleted to make sure that objects of this type cannot be
       * constructed (see also the class documentation).
       */
      explicit Triangulation(
        const MPI_Comm & /*mpi_communicator*/,
        const typename dealii::Triangulation<dim, spacedim>::MeshSmoothing
        /*smooth_grid*/
        = (dealii::Triangulation<dim, spacedim>::none),
        const Settings /*settings*/ = default_setting) = delete;

      /**
       * Dummy replacement to allow for better error messages when compiling
       * this class.
       */
      virtual bool
      is_multilevel_hierarchy_constructed() const override
      {
        return false;
      }

      /**
       * Dummy replacement to allow for better error messages when compiling
       * this class.
       */
      virtual void
      save(const std::string & /*filename*/) const override
      {}

      /**
       * Dummy replacement to allow for better error messages when compiling
       * this class.
       */
      virtual void
      load(const std::string & /*filename*/,
           const bool /*autopartition*/ = true) override
      {}

      /**
       * Dummy replacement to allow for better error messages when compiling
       * this class.
       */
      virtual void
      update_cell_relations() override
      {}
    };
  } // namespace distributed
} // namespace parallel


#endif


namespace parallel
{
  namespace distributed
  {
    /**
     * This class temporarily modifies the refine and coarsen flags of all
     * active cells to match the p4est oracle.
     *
     * The modification only happens on parallel::distributed::Triangulation
     * objects, and persists for the lifetime of an instantiation of this
     * class.
     *
     * The TemporarilyMatchRefineFlags class should only be used in
     * combination with the Triangulation::Signals::post_p4est_refinement
     * signal. At this stage, the p4est orcale already has been refined, but
     * the triangulation is still unchanged. After the modification, all
     * refine and coarsen flags describe how the traingulation will acutally
     * be refined.
     */
    template <int dim, int spacedim = dim>
    class TemporarilyMatchRefineFlags : public Subscriptor
    {
    public:
      /**
       * Constructor.
       *
       * Stores the refine and coarsen flags of all active cells if the
       * provided Triangulation is of type
       * parallel::distributed::Triangulation.
       *
<<<<<<< HEAD
       * The TemporarilyMatchRefineFlags class should only be used in
       * combination with the Triangulation::Signals::post_p4est_refinement
       * signal. At this stage, the p4est orcale already has been refined, but
       * the triangulation is still unchanged. After the modification, all
       * refine and coarsen flags describe how the traingulation will acutally
       * be refined.
       *
       * The use of this class is demonstrated in step-75.
=======
       * Adjusts them to be consistent with the p4est oracle.
>>>>>>> 39b7d3ef
       */
      TemporarilyMatchRefineFlags(dealii::Triangulation<dim, spacedim> &tria);

      /**
       * Destructor.
       *
       * Returns the refine and coarsen flags of all active cells on the
       * parallel::distributed::Triangulation into their previous state.
       */
      ~TemporarilyMatchRefineFlags();

    private:
      /**
       * The modified parallel::distributed::Triangulation.
       */
      const SmartPointer<
        dealii::parallel::distributed::Triangulation<dim, spacedim>>
        distributed_tria;

      /**
       * A vector that temporarily stores the refine flags before they have
       * been modified on the parallel::distributed::Triangulation.
       */
      std::vector<bool> saved_refine_flags;

      /**
       * A vector that temporarily stores the coarsen flags before they have
       * been modified on the parallel::distributed::Triangulation.
       */
      std::vector<bool> saved_coarsen_flags;
    };
  } // namespace distributed
} // namespace parallel


DEAL_II_NAMESPACE_CLOSE

#endif<|MERGE_RESOLUTION|>--- conflicted
+++ resolved
@@ -1034,6 +1034,8 @@
      * the triangulation is still unchanged. After the modification, all
      * refine and coarsen flags describe how the traingulation will acutally
      * be refined.
+     *
+     * The use of this class is demonstrated in step-75.
      */
     template <int dim, int spacedim = dim>
     class TemporarilyMatchRefineFlags : public Subscriptor
@@ -1046,18 +1048,7 @@
        * provided Triangulation is of type
        * parallel::distributed::Triangulation.
        *
-<<<<<<< HEAD
-       * The TemporarilyMatchRefineFlags class should only be used in
-       * combination with the Triangulation::Signals::post_p4est_refinement
-       * signal. At this stage, the p4est orcale already has been refined, but
-       * the triangulation is still unchanged. After the modification, all
-       * refine and coarsen flags describe how the traingulation will acutally
-       * be refined.
-       *
-       * The use of this class is demonstrated in step-75.
-=======
        * Adjusts them to be consistent with the p4est oracle.
->>>>>>> 39b7d3ef
        */
       TemporarilyMatchRefineFlags(dealii::Triangulation<dim, spacedim> &tria);
 
